package relay

import (
	"crypto/sha1" //nolint:gosec // we're not using SHA1 for encryption, just for generating an insecure hash
	"encoding/hex"
	"encoding/json"
	"fmt"
	"io"
	"io/ioutil"
	"net/http"
	"regexp"
	"sort"
	"strconv"
	"time"

	"github.com/gorilla/mux"

	"gopkg.in/launchdarkly/go-sdk-common.v2/lduser"
	ldeval "gopkg.in/launchdarkly/go-server-sdk-evaluation.v1"
	"gopkg.in/launchdarkly/go-server-sdk-evaluation.v1/ldmodel"
	"gopkg.in/launchdarkly/go-server-sdk.v5/interfaces"
	"gopkg.in/launchdarkly/ld-relay.v6/internal/events"
	"gopkg.in/launchdarkly/ld-relay.v6/internal/util"
	"gopkg.in/launchdarkly/ld-relay.v6/logging"
)

// Old stream endpoint that just sends "ping" events: clientstream.ld.com/mping (mobile)
// or clientstream.ld.com/ping/{envId} (JS)
func pingStreamHandler() http.Handler {
	return http.HandlerFunc(func(w http.ResponseWriter, req *http.Request) {
		clientCtx := getClientContext(req)
		clientCtx.getLoggers().Debug("Application requested client-side ping stream")
		clientCtx.getHandlers().pingStreamHandler.ServeHTTP(w, req)
	})
}

// Server-side SDK streaming endpoint for both flags and segments: stream.ld.com/all
func allStreamHandler() http.Handler {
	return http.HandlerFunc(func(w http.ResponseWriter, req *http.Request) {
		clientCtx := getClientContext(req)
		clientCtx.getLoggers().Debug("Application requested server-side /all stream")
		clientCtx.getHandlers().allStreamHandler.ServeHTTP(w, req)
	})
}

// Old server-side SDK streaming endpoint for just flags: stream.ld.com/flags
func flagsStreamHandler() http.Handler {
	return http.HandlerFunc(func(w http.ResponseWriter, req *http.Request) {
		clientCtx := getClientContext(req)
		clientCtx.getLoggers().Debug("Application requested server-side /flags stream")
		clientCtx.getHandlers().flagsStreamHandler.ServeHTTP(w, req)
	})
}

// PHP SDK polling endpoint for all flags: app.ld.com/sdk/flags
func pollAllFlagsHandler(w http.ResponseWriter, req *http.Request) {
	clientCtx := getClientContext(req)
	data, err := clientCtx.getStore().GetAll(interfaces.DataKindFeatures())
	if err != nil {
		clientCtx.getLoggers().Errorf("Error reading feature store: %s", err)
		w.WriteHeader(500)
		return
	}
	respData := itemsCollectionToMap(data)
	// Compute an overall Etag for the data set by hashing flag keys and versions
	hash := sha1.New()                                                         // nolint:gas // just used for insecure hashing
	sort.Slice(data, func(i, j int) bool { return data[i].Key < data[j].Key }) // makes the hash deterministic
	for _, item := range data {
		_, _ = io.WriteString(hash, fmt.Sprintf("%s:%d", item.Key, item.Item.Version))
	}
	etag := hex.EncodeToString(hash.Sum(nil))[:15]
	writeCacheableJSONResponse(w, req, clientCtx, respData, etag)
}

// PHP SDK polling endpoint for a flag: app.ld.com/sdk/flags/{key}
func pollFlagHandler(w http.ResponseWriter, req *http.Request) {
	pollFlagOrSegment(getClientContext(req), interfaces.DataKindFeatures())(w, req)
}

// PHP SDK polling endpoint for a segment: app.ld.com/sdk/segments/{key}
func pollSegmentHandler(w http.ResponseWriter, req *http.Request) {
	pollFlagOrSegment(getClientContext(req), interfaces.DataKindSegments())(w, req)
}

// Event-recorder endpoints:
// events.ld.com/bulk (server-side)
// events.ld.com/diagnostic (server-side diagnostic)
// events.ld.com/mobile, events.ld.com/mobile/events, events.ld.com/mobileevents/bulk (mobile)
// events.ld.com/mobile/events/diagnostic (mobile diagnostic)
// events.ld.com/events/bulk/{envId} (JS)
// events.ld.com/events/diagnostic/{envId} (JS)
func bulkEventHandler(endpoint events.Endpoint) http.Handler {
	return http.HandlerFunc(func(w http.ResponseWriter, req *http.Request) {
		clientCtx := getClientContext(req)
		dispatcher := clientCtx.getHandlers().eventDispatcher
		if dispatcher == nil {
			w.WriteHeader(http.StatusServiceUnavailable)
			w.Write(util.ErrorJsonMsg("Event proxy is not enabled for this environment"))
			return
		}
		handler := dispatcher.GetHandler(endpoint)
		if handler == nil {
			// Note, if this ever happens, it is a programming error since we are only supposed to
			// be using a fixed set of Endpoint values that the dispatcher knows about.
			w.WriteHeader(http.StatusServiceUnavailable)
			w.Write(util.ErrorJsonMsg("Internal error in event proxy"))
			logging.GlobalLoggers.Errorf("Tried to proxy events for unsupported endpoint '%s'", endpoint)
			return
		}
		handler(w, req)
	})
}

// Client-side evaluation endpoint, new schema with metadata:
// app.ld.com/sdk/evalx/{envId}/users/{user} (GET)
// app.ld.com/sdk/evalx/{envId}/user (REPORT)
// app.ld/com/sdk/evalx/users/{user} (GET - with SDK key auth)
// app.ld/com/sdk/evalx/user (REPORT - with SDK key auth)
func evaluateAllFeatureFlags(sdkKind sdkKind) func(w http.ResponseWriter, req *http.Request) {
	return func(w http.ResponseWriter, req *http.Request) {
		evaluateAllShared(w, req, false, sdkKind)
	}
}

// Client-side evaluation endpoint, old schema with only values:
// app.ld.com/sdk/eval/{envId}/users/{user} (GET)
// app.ld.com/sdk/eval/{envId}/user (REPORT)
// app.ld/com/sdk/eval/users/{user} (GET - with SDK key auth)
// app.ld/com/sdk/eval/user (REPORT - with SDK key auth)
func evaluateAllFeatureFlagsValueOnly(sdkKind sdkKind) func(w http.ResponseWriter, req *http.Request) {
	return func(w http.ResponseWriter, req *http.Request) {
		evaluateAllShared(w, req, true, sdkKind)
	}
}

func evaluateAllShared(w http.ResponseWriter, req *http.Request, valueOnly bool, sdkKind sdkKind) {
	var user lduser.User
	var userDecodeErr error
	if req.Method == "REPORT" {
		if req.Header.Get("Content-Type") != "application/json" {
			w.WriteHeader(http.StatusUnsupportedMediaType)
			w.Write([]byte("Content-Type must be application/json."))
			return
		}

		body, _ := ioutil.ReadAll(req.Body)
		userDecodeErr = json.Unmarshal(body, &user)
	} else {
		base64User := mux.Vars(req)["user"]
		user, userDecodeErr = UserV2FromBase64(base64User)
	}
	if userDecodeErr != nil {
		w.WriteHeader(http.StatusBadRequest)
		w.Write(util.ErrorJsonMsg(userDecodeErr.Error()))
		return
	}

	withReasons := req.URL.Query().Get("withReasons") == "true"

	clientCtx := getClientContext(req)
	client := clientCtx.getClient()
	store := clientCtx.getStore()
	loggers := clientCtx.getLoggers()

	w.Header().Set("Content-Type", "application/json")

	if !client.Initialized() {
		if store.IsInitialized() {
			loggers.Warn("Called before client initialization; using last known values from feature store")
		} else {
			w.WriteHeader(http.StatusServiceUnavailable)
			loggers.Warn("Called before client initialization. Feature store not available")
			w.Write(util.ErrorJsonMsg("Service not initialized"))
			return
		}
	}

<<<<<<< HEAD
	if user.GetKey() == "" {
=======
	if user.Key == nil { //nolint:staticcheck // direct access to User.Key is deprecated
>>>>>>> 5cb808b5
		w.WriteHeader(http.StatusBadRequest)
		w.Write(util.ErrorJsonMsg("User must have a 'key' attribute"))
		return
	}

	loggers.Debugf("Application requested client-side flags (%s) for user: %s", sdkKind, user.GetKey())

	items, err := store.GetAll(interfaces.DataKindFeatures())
	if err != nil {
		loggers.Warnf("Unable to fetch flags from feature store. Returning nil map. Error: %s", err)
		w.WriteHeader(http.StatusInternalServerError)
		w.Write(util.ErrorJsonMsgf("Error fetching flags from feature store: %s", err))
		return
	}

	evaluator := ldeval.NewEvaluator(basicDataProvider{store})

	response := make(map[string]interface{}, len(items))
	for _, item := range items {
		if flag, ok := item.Item.Item.(*ldmodel.FeatureFlag); ok {
			if sdkKind == jsClientSdk && !flag.ClientSide {
				continue
			}
			detail := evaluator.Evaluate(flag, user, nil)
			var result interface{}
			if valueOnly {
				result = detail.JSONValue
			} else {
				isExperiment := flag.IsExperimentationEnabled(detail.Reason)
				value := evalXResult{
<<<<<<< HEAD
					Value:                detail.Value,
=======
					Value:                detail.JSONValue,
					Variation:            detail.VariationIndex,
>>>>>>> 5cb808b5
					Version:              flag.Version,
					TrackEvents:          flag.TrackEvents || isExperiment,
					DebugEventsUntilDate: flag.DebugEventsUntilDate,
					TrackReason:          isExperiment,
				}
				if detail.VariationIndex >= 0 {
					value.Variation = &detail.VariationIndex
				}
				if withReasons || isExperiment {
					value.Reason = &detail.Reason
				}
				result = value
			}
			response[flag.Key] = result
		}
	}

	result, _ := json.Marshal(response)

	w.WriteHeader(http.StatusOK)
	w.Write(result)
}

type basicDataProvider struct {
	store interfaces.DataStore
}

func (p basicDataProvider) GetFeatureFlag(key string) *ldmodel.FeatureFlag {
	data, err := p.store.Get(interfaces.DataKindFeatures(), key)
	if err == nil && data.Item != nil {
		if f, ok := data.Item.(*ldmodel.FeatureFlag); ok {
			return f
		}
	}
<<<<<<< HEAD
	return nil
}

func (p basicDataProvider) GetSegment(key string) *ldmodel.Segment {
	data, err := p.store.Get(interfaces.DataKindSegments(), key)
	if err == nil && data.Item != nil {
		if s, ok := data.Item.(*ldmodel.Segment); ok {
			return s
=======
	switch reason.GetKind() {
	case ld.EvalReasonFallthrough:
		return flag.TrackEventsFallthrough
	case ld.EvalReasonRuleMatch:
		i := reason.GetRuleIndex()
		if i >= 0 && i < len(flag.Rules) {
			return flag.Rules[i].TrackEvents
>>>>>>> 5cb808b5
		}
	}
	return nil
}

func pollFlagOrSegment(clientContext clientContext, kind interfaces.StoreDataKind) func(http.ResponseWriter, *http.Request) {
	return func(w http.ResponseWriter, req *http.Request) {
		key := mux.Vars(req)["key"]
		item, err := clientContext.getStore().Get(kind, key)
		if err != nil {
			clientContext.getLoggers().Errorf("Error reading feature store: %s", err)
			w.WriteHeader(http.StatusInternalServerError)
			return
		}
		if item.Item == nil {
			w.WriteHeader(http.StatusNotFound)
		} else {
			writeCacheableJSONResponse(w, req, clientContext, item.Item, strconv.Itoa(item.Version))
		}
	}
}

func writeCacheableJSONResponse(w http.ResponseWriter, req *http.Request, clientContext clientContext,
	entity interface{}, etagValue string) {
	etag := fmt.Sprintf("relay-%s", etagValue) // just to make it extra clear that these are relay-specific etags
	if cachedEtag := req.Header.Get("If-None-Match"); cachedEtag != "" {
		if cachedEtag == etag {
			w.WriteHeader(http.StatusNotModified)
			return
		}
	}
	bytes, err := json.Marshal(entity)
	if err != nil {
		clientContext.getLoggers().Errorf("Error marshaling JSON: %s", err)
		w.WriteHeader(http.StatusInternalServerError)
	} else {
		w.Header().Set("Content-Type", "application/json")
		w.Header().Set("Etag", etag)
		ttl := clientContext.getTtl()
		if ttl > 0 {
			w.Header().Set("Vary", "Authorization")
			expiresAt := time.Now().UTC().Add(ttl)
			w.Header().Set("Expires", expiresAt.Format(http.TimeFormat))
			// We're setting "Expires:" instead of "Cache-Control:max-age=" so that if someone puts an
			// HTTP cache in front of ld-relay, multiple clients hitting the cache at different times
			// will all see the same expiration time.
		}
		w.WriteHeader(http.StatusOK)
		_, _ = w.Write(bytes)
	}
}

// getUserAgent returns the X-LaunchDarkly-User-Agent if available, falling back to the normal "User-Agent" header
func getUserAgent(req *http.Request) string {
	if agent := req.Header.Get(ldUserAgentHeader); agent != "" {
		return agent
	}
	return req.Header.Get(userAgentHeader)
}

var hexdigit = regexp.MustCompile(`[a-fA-F\d]`)

func obscureKey(key string) string {
	if len(key) > 8 {
		return key[0:4] + hexdigit.ReplaceAllString(key[4:len(key)-5], "*") + key[len(key)-5:]
	}
	return key
}

func itemsCollectionToMap(coll []interfaces.StoreKeyedItemDescriptor) map[string]interface{} {
	ret := make(map[string]interface{}, len(coll))
	for _, item := range coll {
		ret[item.Key] = item.Item.Item
	}
	return ret
}<|MERGE_RESOLUTION|>--- conflicted
+++ resolved
@@ -175,11 +175,7 @@
 		}
 	}
 
-<<<<<<< HEAD
 	if user.GetKey() == "" {
-=======
-	if user.Key == nil { //nolint:staticcheck // direct access to User.Key is deprecated
->>>>>>> 5cb808b5
 		w.WriteHeader(http.StatusBadRequest)
 		w.Write(util.ErrorJsonMsg("User must have a 'key' attribute"))
 		return
@@ -210,12 +206,7 @@
 			} else {
 				isExperiment := flag.IsExperimentationEnabled(detail.Reason)
 				value := evalXResult{
-<<<<<<< HEAD
 					Value:                detail.Value,
-=======
-					Value:                detail.JSONValue,
-					Variation:            detail.VariationIndex,
->>>>>>> 5cb808b5
 					Version:              flag.Version,
 					TrackEvents:          flag.TrackEvents || isExperiment,
 					DebugEventsUntilDate: flag.DebugEventsUntilDate,
@@ -250,7 +241,6 @@
 			return f
 		}
 	}
-<<<<<<< HEAD
 	return nil
 }
 
@@ -259,15 +249,6 @@
 	if err == nil && data.Item != nil {
 		if s, ok := data.Item.(*ldmodel.Segment); ok {
 			return s
-=======
-	switch reason.GetKind() {
-	case ld.EvalReasonFallthrough:
-		return flag.TrackEventsFallthrough
-	case ld.EvalReasonRuleMatch:
-		i := reason.GetRuleIndex()
-		if i >= 0 && i < len(flag.Rules) {
-			return flag.Rules[i].TrackEvents
->>>>>>> 5cb808b5
 		}
 	}
 	return nil
