
GOLANGCI_LINT_VERSION=v1.27.0

LINTER=./bin/golangci-lint
LINTER_VERSION_FILE=./bin/.golangci-lint-version-$(GOLANGCI_LINT_VERSION)

GORELEASER_VERSION=v0.141.0

SHELL=/bin/bash

LINTER=./bin/golangci-lint

TEST_COVERAGE_REPORT_FILE ?= coverage.txt

ALL_SOURCES := $(shell find * -type f -name "*.go")
COVERAGE_PROFILE_RAW=./build/coverage_raw.out
COVERAGE_PROFILE_RAW_HTML=./build/coverage_raw.html
COVERAGE_PROFILE_FILTERED=./build/coverage.out
COVERAGE_PROFILE_FILTERED_HTML=./build/coverage.html
COVERAGE_ENFORCER_FLAGS=\
  	-skipfiles 'internal/core/sharedtest/' \
	-skipcode "// COVERAGE" -packagestats -filestats -showcode

OPTIONAL_TAGS_PARAM=$(if,${TAGS},-tags ${TAGS},)
ALL_TEST_TAGS=big_segment_external_store_tests,integrationtests

build:
	go build .

test:
<<<<<<< HEAD
	go test -run=not-a-real-test -tags $(ALL_TEST_TAGS) ./...  # just ensures that the tests compile
	go test -race -v $(OPTIONAL_TAGS_PARAM) ./...
=======
	go test -run=not-a-real-test -tags redis_unit_tests ./...  # just ensures that the tests compile
	go test -race -v $(if $(LD_TEST_REDIS),-tags redis_unit_tests,) ./...
>>>>>>> e84c5864

test-coverage: $(COVERAGE_PROFILE_RAW)
	if [ ! -x "$(GOPATH)/bin/go-coverage-enforcer)" ]; then go get -u github.com/launchdarkly-labs/go-coverage-enforcer; fi
	$(GOPATH)/bin/go-coverage-enforcer $(COVERAGE_ENFORCER_FLAGS) -outprofile $(COVERAGE_PROFILE_FILTERED) $(COVERAGE_PROFILE_RAW) || true
	@# added || true because we don't currently want go-coverage-enforcer to stop the build due to coverage gaps
	go tool cover -html $(COVERAGE_PROFILE_FILTERED) -o $(COVERAGE_PROFILE_FILTERED_HTML)
	go tool cover -html $(COVERAGE_PROFILE_RAW) -o $(COVERAGE_PROFILE_RAW_HTML)

integration-test:
	go test -v -tags integrationtests ./integrationtests

benchmarks: build
	go test -benchmem '-run=^$$' '-bench=.*' ./...

$(COVERAGE_PROFILE_RAW): $(ALL_SOURCES)
	@mkdir -p ./build
	go test -run=not-a-real-test -tags $(ALL_TEST_TAGS) ./...  # just ensures that the tests compile
	go test $(OPTIONAL_TAGS_PARAM) -coverprofile $(COVERAGE_PROFILE_RAW) -coverpkg=./... ./...

$(LINTER_VERSION_FILE):
	rm -f $(LINTER)
	curl -sfL https://install.goreleaser.com/github.com/golangci/golangci-lint.sh | bash -s $(GOLANGCI_LINT_VERSION)
	touch $(LINTER_VERSION_FILE)

lint: $(LINTER_VERSION_FILE)
	$(LINTER) run ./...

# Get the lines added to the most recent changelog update (minus the first 2 lines)
RELEASE_NOTES=<(GIT_EXTERNAL_DIFF='bash -c "diff --unchanged-line-format=\"\" $$2 $$5" || true' git log --ext-diff -1 --pretty= -p CHANGELOG.md)

echo-release-notes:
	@cat $(RELEASE_NOTES)

RELEASE_CMD=curl -sL https://git.io/goreleaser | VERSION=$(GORELEASER_VERSION) bash -s -- --rm-dist --release-notes $(RELEASE_NOTES)

publish:
	$(RELEASE_CMD)

release:
	$(RELEASE_CMD) --skip-publish --skip-validate

DOCKER_COMPOSE_TEST=docker-compose -f docker-compose.test.yml

test-centos test-debian test-docker test-docker-standalone: release
	$(DOCKER_COMPOSE_TEST) up --force-recreate -d $(subst test,relay,$@)
	trap "$(DOCKER_COMPOSE_TEST) logs && $(DOCKER_COMPOSE_TEST) rm -f" EXIT; $(DOCKER_COMPOSE_TEST) run --rm $@

docker-smoke-test: test-centos test-debian test-docker test-docker-standalone

.PHONY: docker build lint publish release test test-centos test-debian test-docker test-all test-docker-standalone integration-test benchmarks<|MERGE_RESOLUTION|>--- conflicted
+++ resolved
@@ -22,19 +22,14 @@
 	-skipcode "// COVERAGE" -packagestats -filestats -showcode
 
 OPTIONAL_TAGS_PARAM=$(if,${TAGS},-tags ${TAGS},)
-ALL_TEST_TAGS=big_segment_external_store_tests,integrationtests
+ALL_TEST_TAGS=big_segment_external_store_tests,integrationtests,redis_unit_tests
 
 build:
 	go build .
 
 test:
-<<<<<<< HEAD
 	go test -run=not-a-real-test -tags $(ALL_TEST_TAGS) ./...  # just ensures that the tests compile
 	go test -race -v $(OPTIONAL_TAGS_PARAM) ./...
-=======
-	go test -run=not-a-real-test -tags redis_unit_tests ./...  # just ensures that the tests compile
-	go test -race -v $(if $(LD_TEST_REDIS),-tags redis_unit_tests,) ./...
->>>>>>> e84c5864
 
 test-coverage: $(COVERAGE_PROFILE_RAW)
 	if [ ! -x "$(GOPATH)/bin/go-coverage-enforcer)" ]; then go get -u github.com/launchdarkly-labs/go-coverage-enforcer; fi
