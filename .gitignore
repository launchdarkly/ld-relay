--- conflicted
+++ resolved
@@ -35,13 +35,8 @@
 
 build
 /bin/
-<<<<<<< HEAD
-/dist/a
-.idea/
-=======
 /dist/
 .idea
->>>>>>> 124dcd11
 .vscode
 .idea/
 _testservice/testservice
