# This is a standalone Dockerfile that does not depend on goreleaser building the binary
# It is NOT the version that is pushed to dockerhub
FROM golang:1.20.7-alpine3.18 as builder
# See "Runtime platform versions" in CONTRIBUTING.md

RUN apk --no-cache add \
    libc-dev \
 && rm -rf /var/cache/apk/*

ARG SRC_DIR=/go/ld-relay

RUN mkdir -p $SRC_DIR

WORKDIR $SRC_DIR

COPY . .

ENV CGO_ENABLED=0
ENV GOOS=linux
ENV GOPATH=/go

RUN go build -a -o ldr .

<<<<<<< HEAD
FROM alpine:3.18.3
=======
FROM alpine:3.18.2
>>>>>>> 67434ea9

RUN addgroup -g 1000 -S ldr-user && \
    adduser -u 1000 -S ldr-user -G ldr-user && \
    mkdir /ldr && \
    chown 1000:1000 /ldr

RUN apk add --no-cache \
    ca-certificates \
 && apk add --upgrade libcrypto1.1 libssl1.1 git \
 && update-ca-certificates \
 && rm -rf /var/cache/apk/*

ARG SRC_DIR=/go/ld-relay

COPY --from=builder ${SRC_DIR}/ldr /usr/bin/ldr

USER 1000

EXPOSE 8030
ENV PORT=8030
ENTRYPOINT ["/usr/bin/ldr", "--config", "/ldr/ld-relay.conf", "--allow-missing-file", "--from-env"]<|MERGE_RESOLUTION|>--- conflicted
+++ resolved
@@ -21,11 +21,7 @@
 
 RUN go build -a -o ldr .
 
-<<<<<<< HEAD
 FROM alpine:3.18.3
-=======
-FROM alpine:3.18.2
->>>>>>> 67434ea9
 
 RUN addgroup -g 1000 -S ldr-user && \
     adduser -u 1000 -S ldr-user -G ldr-user && \
