--- conflicted
+++ resolved
@@ -1,8 +1,4 @@
 //go:build integrationtests
-<<<<<<< HEAD
-// +build integrationtests
-=======
->>>>>>> 124dcd11
 
 package integrationtests
 
