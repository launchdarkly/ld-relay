--- conflicted
+++ resolved
@@ -8,6 +8,7 @@
 	"net/http"
 
 	"github.com/gorilla/mux"
+
 	"gopkg.in/launchdarkly/go-sdk-common.v2/lduser"
 	ld "gopkg.in/launchdarkly/go-server-sdk.v5"
 	"gopkg.in/launchdarkly/ld-relay.v6/internal/metrics"
@@ -206,13 +207,8 @@
 		return user, errors.New("User part of url path did not decode to valid user as json")
 	}
 
-<<<<<<< HEAD
 	if user.GetKey() == "" {
 		return user, errors.New("User must have a 'key' attribute")
-=======
-	if user.Key == nil { //nolint:staticcheck // direct access to user.Key is deprecated
-		return nil, errors.New("User must have a 'key' attribute")
->>>>>>> 5cb808b5
 	}
 	return user, nil
 }
