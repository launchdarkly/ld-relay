# LaunchDarkly Relay Proxy - Service endpoints

[(Back to README)](../README.md)

The Relay Proxy provides two different types of service endpoints.

Some service endpoints are proxies for LaunchDarkly services. These correspond to endpoints with the same paths that are at:

* `https://app.launchdarkly.com` 
* `https://stream.launchdarkly.com`
* `https://clientstream.launchdarkly.com`, or 
* `https://events.launchdarkly.com` 

In the tables below, `proxied subdomain` refers to which of those LaunchDarkly service hostnames would normally provide the endpoint.

Others are for functionality that is specific to the Relay Proxy.

## Specific to Relay Proxy

### Status (health check)

Making a `GET` request to the URL path `/status` provides JSON information about the Relay Proxy's configured environments. There is no authentication required for this request.

```json
{
  "environments": {
    "environment1": {
      "sdkKey": "sdk-********-****-****-****-*******99999",
      "envId": "999999999999999999999999",
      "mobileKey": "mob-********-****-****-****-*******99999",
      "status": "connected",
      "connectionStatus": {
        "state": "VALID",
        "stateSince": 10000000
      },
      "dataStoreStatus": {
        "state": "VALID",
        "stateSince": 10000000
      }
    },
    "environment2": {
      "sdkKey": "sdk-********-****-****-****-*******99999",
      "envId": "999999999999999999999999",
      "mobileKey": "mob-********-****-****-****-*******99999",
      "status": "connected",
      "connectionStatus": {
        "state": "INTERRUPTED",
        "stateSince": 12000000,
        "lastError": {
          "kind": "NETWORK_ERROR",
          "time": 12000000
        }
      },
      "dataStoreStatus": {
        "state": "VALID",
        "stateSince": 10000000
      }
    }
  },
  "status": "healthy",
  "version": "5.11.1",
  "clientVersion": "4.17.2"
}
```

<<<<<<< HEAD
The status properties are defined as follows:
=======
The `status` property for each environment is `"connected"` if the Relay Proxy was able to establish a LaunchDarkly connection and get feature flag data for that environment, or `"disconnected"` if not. This does not take into account any service outages that happened after the connection was initially made.
>>>>>>> 6c99c315

- The `status` for each environment is `"connected"` if the Relay Proxy was able to establish a LaunchDarkly connection and get feature flag data for that environment, or `"disconnected"` if not. This does not take into account any service outages that happened after the connection was initially made; it simply indicates whether the Relay Proxy was ever successful in getting the flag data.
- The `connectionStatus` properties provide more detailed information about the current connectivity to LaunchDarkly. For `state`, `"VALID"` means that the connection is currently working; `"INITIALIZING"` means that it is still starting up; `"INTERRUPTED"` means that it is currently having a problem; `"OFF"` means that it has permanently failed (which only happens if the SDK key is invalid). The `stateSince` property, which is a Unix time measured in milliseconds, indicates how long ago the state changed (so for instance if it is `INTERRUPTED`, this is the time when the connection went from working to not working). The `lastError` indicates the nature of the most recent failure, with a `kind` that is one of the constants defined by the Go SDK's [DataSourceErrorKind](https://pkg.go.dev/gopkg.in/launchdarkly/go-server-sdk.v5/interfaces?tab=doc#DataSourceErrorKind).
- The `dataStoreStatus` properties are only relevant if you are using [persistent storage](./persistent-storage.md). The `state` is `"VALID"` if the last database operation succeeded, or `"INTERRUPTED"` if it failed (in which case `stateSince`, a Unix millisecond time, indicates the time that it started failing). In an `INTERRUPTED` state, the Relay Proxy will continue attempting to contact the database and as soon as it succeeds, the state will change back to `VALID`. If you are not using persistent storage, this is always `VALID`.
- The top-level `status` property for the entire Relay Proy is `"healthy"` if all of the environments are `"connected"`, or `"degraded"` if any of the environments is `"disconnected"`.

The `version` property is the version of the Relay Proxy; `clientVersion` is the version of the Go SDK that the Relay Proxy is using.

<<<<<<< HEAD
The JSON property names within `"environments"` (`"environment1"` and `"environment2"` in this example) are normally the environment names as defined in the Relay Proxy configuration. When using Relay Proxy Enterprise in auto-configuration mode, these will instead be the same as the `envId`, since the environment names may not always stay the same.


=======
>>>>>>> 6c99c315
### Special flag evaluation endpoints

If you're building an SDK for a language which isn't officially supported by LaunchDarkly, or want to evaluate feature flags internally without an SDK instance, the Relay Proxy provides endpoints for evaluating all feature flags for a given user.

These are equivalent to the polling endpoints for client-side/mobile SDKs, except that they use the SDK key as a credential rather than the mobile key or client-side environment ID.

Endpoint                  | Method   | Description
--------------------------|:--------:|------------------------------------
`/sdk/eval/users/{user}`  | `GET`    | Evaluates all flag values for the given user
`/sdk/eval/user`          | `REPORT` | Same as above but request body is user JSON object
`/sdk/evalx/users/{user}` | `GET`    | Same as `/sdk/eval/users/{user}`, but provides additional metadata such as evaluation reason
`/sdk/evalx/user`         | `REPORT` | Same as above but request body is user JSON object

Example `curl` requests (default local URI and port):

```shell
curl -X GET -H "Authorization: YOUR_SDK_KEY" localhost:8030/sdk/eval/users/eyJrZXkiOiAiYTAwY2ViIn0=

curl -X REPORT localhost:8030/sdk/eval/user -H "Authorization: YOUR_SDK_KEY" -H "Content-Type: application/json" -d '{"key": "a00ceb", "email":"barnie@example.org"}'
```


## Proxies for LaunchDarkly services

### Endpoints that server-side SDKs use

All of these require an `Authorization` header whose value is the SDK key.

Endpoint                     | Method | Proxied Subdomain | Description
-----------------------------|:------:|:---------:|------------------------------------
`/all`                       | `GET`  | `stream.` | SSE stream for all data
`/bulk`                      | `POST` | `events.` | Receives analytics events from SDKs
`/diagnostic`                | `POST` | `events.` | Receives diagnostic data from SDKs
`/flags`                     | `GET`  | `stream.` | SSE stream for flag data (older SDKs)
`/sdk/flags`                 | `GET`  | `app.`    | Polling endpoint for [PHP SDK](./php.md)
`/sdk/flags/{flagKey}`       | `GET`  | `app.`    | Polling endpoint for [PHP SDK](./php.md)
`/sdk/segments/{segmentKey}` | `GET`  | `app.`    | Polling endpoint for [PHP SDK](./php.md)

For server-side SDKs other than PHP, the Relay Proxy does not support polling mode, only streaming.


### Endpoints that mobile SDKs use

All of these require an `Authorization` header whose value is the mobile key. 

`{user}` is the base64 representation of a user JSON object (e.g. `{"key": "user1"}` => `eyJrZXkiOiAidXNlcjEifQ==`).

Endpoint                     | Method   | Proxied Subdomain | Description
-----------------------------|:--------:|:---------------:|------------------------------------
`/meval/{user}`              | `GET`    | `clientstream.` | SSE stream of "ping" and other events
`/meval`                     | `REPORT` | `clientstream.` | Same as above but request body is user JSON object
`/mobile`                    | `POST`   | `events.`       | For receiving events from mobile SDKs
`/mobile/events`             | `POST`   | `events.`       | Same as above
`/mobile/events/bulk`        | `POST`   | `events.`       | Same as above
`/mobile/events/diagnostic`  | `POST`   | `events.`       | Same as above
`/mping`                     | `GET`    | `clientstream.` | SSE stream for older SDKs that issues "ping" events when flags have changed
`/msdk/eval/users/{user}`    | `GET`    | `app.`          | Polling endpoint, returns flag evaluation results for a user
`/msdk/eval/user`            | `REPORT` | `app.`          | Same as above but request body is user JSON object
`/msdk/evalx/users/{user}`   | `GET`    | `app.`          | Same as `/msdk/eval/users/{user}` for newer SDKs, with additional metadata
`/msdk/evalx/user`           | `REPORT` | `app.`          | Same as above but request body is user JSON object


### Endpoints that client-side JavaScript SDKs use

`{clientId}` is the 32-hexdigit client-side environment ID (e.g. `6488674dc2ea1d6673731ba2`).

`{user}` is the base64 representation of a user JSON object (e.g. `{"key": "user1"}` => `eyJrZXkiOiAidXNlcjEifQ==`).

These endpoints also support the `OPTION` method to enable CORS requests from browsers.

Endpoint                             | Method   | Proxied Subdomain | Description
-------------------------------------|:--------:|:---------------:|------------------------------------
`/a/{clientId}.gif?d=*events*`       | `GET`    | `events.`       | Alternative analytics event mechanism used if browser does not allow CORS
`/eval/{clientId}/{user}`            | `GET`    | `clientstream.` | SSE stream of "ping" and other events for JS and other client-side SDK listeners
`/eval/{clientId}`                   | `REPORT` | `clientstream.` | Same as above but request body is user JSON object
`/events/bulk/{clientId}`            | `POST`   | `events.`       | Receives analytics events from SDKs
`/events/diagnostic/{clientId}`      | `POST`   | `events.`       | Receives diagnostic data from SDKs
`/ping/{clientId}`                   | `GET`    | `clientstream.` | SSE stream for older SDKs that issues "ping" events when flags have changed
`/sdk/eval/{clientId}/users/{user}`  | `GET`    | `app.`          | Polling endpoint for older SDKs, returns flag evaluation results for a user
`/sdk/eval/{clientId}/users`         | `REPORT` | `app.`          | Same as above but request body is user JSON object
`/sdk/evalx/{clientId}/users/{user}` | `GET`    | `app.`          | Polling endpoint, returns flag evaluation results and additional metadata
`/sdk/evalx/{clientId}/users`        | `REPORT` | `app.`          | Same as above but request body is user JSON object
`/sdk/goals/{clientId}`              | `GET`    | `app.`          | Provides goals data used by JS SDK<|MERGE_RESOLUTION|>--- conflicted
+++ resolved
@@ -63,11 +63,7 @@
 }
 ```
 
-<<<<<<< HEAD
 The status properties are defined as follows:
-=======
-The `status` property for each environment is `"connected"` if the Relay Proxy was able to establish a LaunchDarkly connection and get feature flag data for that environment, or `"disconnected"` if not. This does not take into account any service outages that happened after the connection was initially made.
->>>>>>> 6c99c315
 
 - The `status` for each environment is `"connected"` if the Relay Proxy was able to establish a LaunchDarkly connection and get feature flag data for that environment, or `"disconnected"` if not. This does not take into account any service outages that happened after the connection was initially made; it simply indicates whether the Relay Proxy was ever successful in getting the flag data.
 - The `connectionStatus` properties provide more detailed information about the current connectivity to LaunchDarkly. For `state`, `"VALID"` means that the connection is currently working; `"INITIALIZING"` means that it is still starting up; `"INTERRUPTED"` means that it is currently having a problem; `"OFF"` means that it has permanently failed (which only happens if the SDK key is invalid). The `stateSince` property, which is a Unix time measured in milliseconds, indicates how long ago the state changed (so for instance if it is `INTERRUPTED`, this is the time when the connection went from working to not working). The `lastError` indicates the nature of the most recent failure, with a `kind` that is one of the constants defined by the Go SDK's [DataSourceErrorKind](https://pkg.go.dev/gopkg.in/launchdarkly/go-server-sdk.v5/interfaces?tab=doc#DataSourceErrorKind).
@@ -76,12 +72,8 @@
 
 The `version` property is the version of the Relay Proxy; `clientVersion` is the version of the Go SDK that the Relay Proxy is using.
 
-<<<<<<< HEAD
 The JSON property names within `"environments"` (`"environment1"` and `"environment2"` in this example) are normally the environment names as defined in the Relay Proxy configuration. When using Relay Proxy Enterprise in auto-configuration mode, these will instead be the same as the `envId`, since the environment names may not always stay the same.
 
-
-=======
->>>>>>> 6c99c315
 ### Special flag evaluation endpoints
 
 If you're building an SDK for a language which isn't officially supported by LaunchDarkly, or want to evaluate feature flags internally without an SDK instance, the Relay Proxy provides endpoints for evaluating all feature flags for a given user.
