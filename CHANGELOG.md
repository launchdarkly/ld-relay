# Change log

All notable changes to the LaunchDarkly Relay will be documented in this file. This project adheres to [Semantic Versioning](http://semver.org).

<<<<<<< HEAD
=======
## [5.12.1] - 2020-08-10
### Fixed:
- The configuration section of `README.md` mistakenly referred to `MinTlsVersion` and `MIN_TLS_VERSION` as `MinTlsLevel` and `MIN_TLS_LEVEL`. This release simply fixes the documentation error; the behavior of Relay Proxy has not changed.

>>>>>>> 0dc5af75
## [5.12.0] - 2020-08-06
### Added:
- There is a new configuration option for specifying the lowest allowable TLS version, when using the Relay Proxy as a secure server. This is `MinTlsVersion` in the `[Main]` section of the configuration file, or the variable `MIN_TLS_VERSION` if using environment variables. For instance, setting this option to `1.2` means that all requests from clients must use TLS 1.2 or higher.

## [5.11.2] - 2020-08-06
### Changed:
- There is a `clientSideAvailability` property which will be sent by LaunchDarkly services in the future as an alternate way of indicating whether a flag is enabled for use by client-side/mobile JavaScript SDKs. Previous versions of the Relay Proxy did not support this property, so the more detailed availability features being added to the LaunchDarkly dashboard would not work for applications that connected through a Relay Proxy. This version adds that support.

## [5.11.1] - 2020-07-07
### Changed:
- Updated the README to have updated usage guidance and to fix outdated links.

### Fixed:
- When proxying events, events that were received from JavaScript browser clients via the special image-loading endpoint (used if the browser does not support CORS) could be lost.
- When Prometheus metrics are enabled, the `/metrics` endpoint that Relay provides for the Prometheus agent to query was being added globally using `http.Handle`; that meant that if an application used Relay as a library, and used `http.ListenAndServe` with the default handler, it would have a `/metrics` endpoint on its own port. This has been fixed so the endpoint is only defined on the Prometheus exporter&#39;s port.
- Stream reconnections now use a backoff delay with jitter, instead of a fixed delay.


## [5.11.0] - 2020-03-17
### Added:
- Relay now sets the header `X-Accel-Buffering: no` on all streaming responses. If you are using Nginx as a proxy in front of Relay, this tells Nginx to pass streaming data through without buffering; if you are not using Nginx, it has no effect. ([#90](https://github.com/launchdarkly/ld-relay/issues/90))

### Fixed:
- When using a persistent data store such as Redis, if the database was unavailable when Relay initially started and made its first stream connection, a bug caused Relay to give up on retrying and remain in a failed state. This has been fixed so that it will retry the stream connection once it detects that the database is available again (or, if using infinite caching mode, it will leave the same stream connection open and write the already-cached data to the database).
- When Prometheus metrics were enabled, Relay was exposing `/debug/pprof/` endpoints from Go&#39;s `net/http/pprof` on the port used by the Prometheus exporter (prior to v5.6.0, these were also exposed on the main port). These were not part of the Prometheus integration and have been removed, and Relay no longer uses `net/http/pprof`.
- CI builds now verify that Relay builds correctly in all supported Go versions (1.8 through 1.14).

## [5.10.0] - 2020-01-22
### Added:
- When forwarding events, Relay is now able to forward diagnostic data that is sent by newer versions of the SDKs. This has no effect on its behavior with older SDKs.

### Fixed:
- Updated to Go SDK 4.14.2 to fix a bug that could cause spurious "feature store query returned unexpected type" errors to be logged.

## [5.9.4] - 2020-01-15
### Fixed:
- For connections from JavaScript browser SDK versions 2.16.1 and above, Relay now supports CORS requests that include new request headers sent by those SDK versions.
- When forwarding events, Relay now specifies a uniquely identifiable request header when sending events to LaunchDarkly to ensure that events are only processed once, even if Relay sends them two times due to a failed initial attempt.

## [5.9.3] - 2020-01-14
### Fixed:
- When running Relay as a systemd service, the `ld-relay.service` file incorrectly specified the process start-up type as `forking`. Relay does not fork; the correct type is `simple`.


## [5.9.2] - 2020-01-09
### Fixed:
- Relay's logging format was extremely inconsistent: depending on whether a message was related to a specific environment or not, the fields would be in different order and the timestamp was not always at the beginning of the line. This has been normalized so the timestamp (with microseconds) is always first, followed by a tag that is either `[env: name-of-environment]` or `[main]`, then a level such as `INFO:`, and then the message. ([#85](https://github.com/launchdarkly/ld-relay/issues/85))
- The proxy URL parameter was not working in the case of a regular HTTP/HTTPS proxy, as opposed to an NTLM proxy. The standard Go environment variable `HTTPS_PROXY` did work. Both are now usable.

## [5.9.1] - 2020-01-06
### Fixed:
- When forwarding events from the PHP SDK, Relay was not preserving additional information related to experimentation features (supported in PHP SDK 3.6.0 and above). As a result, some flag rules might be included in experimentation data in the LaunchDarkly UI when those rules were not selected to be included. Events from other SDKs were not affected.

## [5.9.0] - 2019-12-20
### Added:
- Added ability to specify DynamoDB endpoint URL for a local instance (`url` property in `dynamodb` config section, or `DYNAMODB_URL` environment variable). ([#82](https://github.com/launchdarkly/ld-relay/issues/82))

### Fixed:
- Fixed a regression that broke the Prometheus exporter in the 5.8.2 release.

## [5.8.2] - 2019-11-07
### Changed:
- Updated to a newer version of the OpenCensus Prometheus exporter. (Thanks, [mightyguava](https://github.com/launchdarkly/ld-relay/pull/70!))
### Fixed:
- When using a persistent feature store (Redis, etc.), if multiple clients request flags at the same time when the flag data is not in the cache, Relay will coalesce these requests so only a single database query is done.

## [5.8.1] - 2019-11-05
### Fixed:
- The `README` incorrectly referred to an environment variable as `DYNAMODB_ENABLED` when it is really `USE_DYNAMODB`. (Thanks, [estraph](https://github.com/launchdarkly/ld-relay/pull/79)!)
- Updated the Alpine base image in the Docker build because some packages in the old image had vulnerabilities. This was previously thought to have been completed in Relay 5.7.0, however, the initial attempt at this version bump was incomplete.

## [5.8.0] - 2019-10-11
### Added:
- It is now possible to specify an infinite cache TTL for persistent feature stores by setting the cache TTL to a negative number, in which case the persistent store will never be read unless Relay restarts. See "Persistent storage" in `README.md`.

### Changed:
- When using a persistent store with an infinite cache TTL (see above), if Relay receives a feature flag update from LaunchDarkly and is unable to write it to the persistent store because of a database outage, it will still update the data in the in-memory cache so it will be available to the application. This is different from the existing behavior when there is a finite cache TTL: in that case, if the database update fails, the in-memory cache will _not_ be updated because the update would be lost as soon as the cache expires.
- When using a persistent store, if there is a database error (indicating that the database may be unavailable, or at least that the most recent update did not get persisted), Relay will continue to monitor the database availability. Once it returns to normal, if the cache TTL is finite, Relay will restart the LaunchDarkly connection to ensure that it receives and persists a full set of flag data; if the cache TTL is infinite, it will assume the cache is up to date and will simply write it to the database. See "Persistent storage" in `README.md`.


## [5.7.0] - 2019-09-18
### Added:
- The `exitAlways` configuration property (or `EXIT_ALWAYS`) variable causes the Relay Proxy to quit as soon as it has initialized all environments. This can be used for testing (just to make sure everything is working), or to perform a single poll of flags and put them into Redis or another database.
- The endpoints used by the PHP SDK (when it is not in LDD mode) were not previously supported. They are now. There is a new `ttlMinutes` property to configure caching behavior for PHP, similar to the TTL property on the LaunchDarkly dashboard. ([#68](https://github.com/launchdarkly/ld-relay/issues/68))
- The `logLevel` configuration properties (or `LOG_LEVEL` and `LD_LOG_LEVEL_EnvName`) allow you to request more or less verbose logging.
- If debug-level logging is enabled, the Relay Proxy will log every incoming HTTP request. ([#51](https://github.com/launchdarkly/ld-relay/issues/51))

### Changed:
- Log messages related to a specific environment are now prefixed with `[env: EnvironmentName]` (where `EnvironmentName` is the name you specified for that environment in your configuration) rather than `[LaunchDarkly Relay (SdkKey ending with xxxxx)]` (where `xxxxx` was the last 5 characters of the SDK key).

### Fixed:
- Updated Alpine base image in Docker build because some packages in the old image had vulnerabilities. (Thanks, [e96wic](https://github.com/launchdarkly/ld-relay/pull/74)!)
- Fixed a CI build problem for Go 1.8.

## [5.6.1] - 2019-08-05
### Fixed:
- Enabling TLS for Redis as a separate option was not working; it would only work if you specified a `rediss://` secure URL. Both methods now work. ([#71](https://github.com/launchdarkly/ld-relay/issues/71))

## [5.6.0] - 2019-08-02
### Added:
- You can now specify a proxy server URL in the configuration file, or in a Docker environment variable.
- Also, Relay now respects the standard Go environment variables `HTTP_PROXY` and `HTTPS_PROXY`.
- You may specify additional CA certificates for outgoing HTTPS connections.
- Relay now supports proxy servers that use NTLM authentication.
- You may specify a Redis password, or turn on TLS for Redis, without modifying the Redis URL.
- See `README.md` for details on configuring all of the above features.
 
### Changed:
- Extracted `Config` structs so that they could be configured programmatically when Relay is used as a library. (Thanks, [mightyguava](https://github.com/launchdarkly/ld-relay/pull/65)!)
 
### Fixed:
- The endpoints used by the client-side JavaScript SDKs were incorrectly returning _all_ flags, rather than only the flags with the "client-side" property (as the regular LaunchDarkly service does). ([#63](https://github.com/launchdarkly/ld-relay/issues/63))

## [5.5.2] - 2019-05-15
### Added
- Added documentation for the `REDIS_URL` environment variable to the README.
### Changed
- Replaced import paths for `gopkg.in/launchdarkly/go-client.v4` with `gopkg.in/launchdarkly/go-server-sdk.v4`. The newer import path reflects the new repository URL for the LaunchDarkly Server-side SDK for Go.

## [5.5.1] - 2018-12-19
### Fixed:
- When proxying events, the Relay now preserves information about what kind of platform they came from: server-side, mobile, or browser. Previously, it delivered all events to LaunchDarkly as if they were server-side events, which could cause your usage statistics to be wrong. ([#53](https://github.com/launchdarkly/ld-relay/issues/53))
- The `docker-entrypoint.sh` script, which is meant to run with any `sh`-compatible shell, contained some `bash` syntax that does not work in every shell.
- If the configuration is invalid because more than one database is selected (e.g., Redis + DynamoDB), the Relay will report an error. Previously, it picked one of the databases and ignored the others.
- Clarified documentation about persistent feature stores, and boolean environment variables.

## [5.5.0] - 2018-11-27
### Added
- The relay now supports additional database integrations: Consul and DynamoDB. As with the existing Redis integration, these can be used to store feature flags that will be read from the same database by a LaunchDarkly SDK client (as described [here](https://docs.launchdarkly.com/v2.0/docs/using-a-persistent-feature-store)), or simply as a persistence mechanism for the relay itself. See `README.MD` for configuration details.
- It is now possible to specify a Redis URL in `$REDIS_URL`, rather than just `$REDIS_HOST` and `$REDIS_PORT`, when running the Relay in Docker. (Thanks, [lukasmrtvy](https://github.com/launchdarkly/ld-relay/pull/48)!)

### Fixed
- When deployed in a Docker container, the relay no longer runs as the root user; instead, it creates a user called `ldr-user`. Also, the configuration file is now in `/ldr` instead of in `/etc`. (Thanks, [sdif](https://github.com/launchdarkly/ld-relay/pull/45)!)

## [5.4.4] - 2018-11-19

### Fixed
- Fixed a bug that would cause the relay to hang after the LaunchDarkly client finished initializing, if you had previously queried any relay endpoint _before_ the client finished initializing (e.g. if there was a delay due to network problems and you checked the status resource during that delay).

## [5.4.3] - 2018-09-97

### Added 
- Return flag evaluation reasons for mobile and client-side endpoints when `withReasons=true` query param is set.
- Added support for metric collection configuration in docker entrypoint script. Thanks @matthalbersma for the suggestion.

### Fixes
- Fix internal relay metrics event field.

## [5.4.2] - 2018-08-29

### Changed
- Use latest go client (4.3.0).
- Preserves the "client-side-enabled" property of feature flags so that the new SDK method AllFlagsState() - which has an option for selecting only client-side flags - will work correctly when using the relay.

### Fixes
- Ensure that server-side eval endpoints don't panic (work around gorilla mux bug)


## [5.4.1] - 2018-08-24

### Fixed
- Strip trailing slash that was breaking default urls for polling and streaming.
- If set X-LaunchDarkly-User-Agent will be used instead of the User-Agent header for metrics.
- Documentation improvements.

## [5.4.0] - 2018-08-09

### Added
- The Relay now supports the streaming endpoint used by current mobile SDKs. It does not fully proxy the stream, but will send an event causing mobile SDKs to re-request their flags when flags have changed.

## [5.3.1] - 2018-02-03

### Fixed

- Route metrics are now tagged correctly with the route name.
- Datadog exporter now works with 32-bit builds.


## [5.3.0] - 2018-07-30

### Added

- The Relay now supports exporting metrics and traces to Datadog, Prometheus, and Stackdriver. See the README for configuration instructions.

### Changed

- Packages intended for internal relay use are now marked as internal and no longer accessible exsternally.
- The package is now released using [goreleaser](https://goreleaser.com/).

## [5.2.0] - 2018-07-13

### Added
- The Redis server location-- and logical database-- can now optionally be specified as a URL (`url` property in `[redis]` section) rather than a hostname and port.
- The relay now sends usage metrics back to LaunchDarkly at 1-minute intervals.

### Fixed
- The /sdk/goals/<envId> endpoint now supports caching and repeats any headers it received to the client.
<|MERGE_RESOLUTION|>--- conflicted
+++ resolved
@@ -2,13 +2,10 @@
 
 All notable changes to the LaunchDarkly Relay will be documented in this file. This project adheres to [Semantic Versioning](http://semver.org).
 
-<<<<<<< HEAD
-=======
 ## [5.12.1] - 2020-08-10
 ### Fixed:
 - The configuration section of `README.md` mistakenly referred to `MinTlsVersion` and `MIN_TLS_VERSION` as `MinTlsLevel` and `MIN_TLS_LEVEL`. This release simply fixes the documentation error; the behavior of Relay Proxy has not changed.
 
->>>>>>> 0dc5af75
 ## [5.12.0] - 2020-08-06
 ### Added:
 - There is a new configuration option for specifying the lowest allowable TLS version, when using the Relay Proxy as a secure server. This is `MinTlsVersion` in the `[Main]` section of the configuration file, or the variable `MIN_TLS_VERSION` if using environment variables. For instance, setting this option to `1.2` means that all requests from clients must use TLS 1.2 or higher.
