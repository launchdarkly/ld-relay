--- conflicted
+++ resolved
@@ -2,7 +2,6 @@
 
 All notable changes to the LaunchDarkly Relay will be documented in this file. This project adheres to [Semantic Versioning](http://semver.org).
 
-<<<<<<< HEAD
 ## [8.1.0] - 2023-10-17
 ### Changed:
 - Build with Go 1.21 and 1.20 in CI
@@ -21,7 +20,7 @@
 
 ### Removed:
 - `DisableInternalUsageMetrics` configuration has been removed.
-=======
+
 ## [7.4.0] - 2023-10-17
 ### Changed:
 - Build with Go 1.21 and 1.20 in CI
@@ -31,7 +30,6 @@
 
 ### Deprecated:
 - `disableInternalUsageMetrics` is deprecated in Relay Proxy v7 and removed in v8.
->>>>>>> 64e6b22c
 
 ## [7.3.3] - 2023-09-27
 ### Changed:
